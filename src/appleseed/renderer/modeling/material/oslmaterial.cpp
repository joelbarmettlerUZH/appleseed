--- conflicted
+++ resolved
@@ -100,13 +100,13 @@
             if (!Material::on_frame_begin(project, parent, abort_switch))
                 return false;
 
-            if (!m_osl_bsdf->on_frame_begin(project, assembly, abort_switch))
-                return false;
-
-            if (!m_osl_bssrdf->on_frame_begin(project, assembly, abort_switch))
-                return false;
-
-            if (!m_osl_edf->on_frame_begin(project, assembly, abort_switch))
+            if (!m_osl_bsdf->on_frame_begin(project, parent, abort_switch))
+                return false;
+
+            if (!m_osl_bssrdf->on_frame_begin(project, parent, abort_switch))
+                return false;
+
+            if (!m_osl_edf->on_frame_begin(project, parent, abort_switch))
                 return false;
 
             m_render_data.m_shader_group = get_uncached_osl_surface();
@@ -116,29 +116,14 @@
 
             if (m_render_data.m_shader_group)
             {
-<<<<<<< HEAD
-                m_render_data.m_bsdf = m_osl_bsdf.get();
-                m_osl_bsdf->on_frame_begin(project, parent, abort_switch);
-=======
                 if (m_render_data.m_shader_group->has_bsdfs())
                     m_render_data.m_bsdf = m_osl_bsdf.get();
->>>>>>> 002b2fac
 
                 if (m_render_data.m_shader_group->has_subsurface())
                     m_render_data.m_bssrdf = m_osl_bssrdf.get();
-<<<<<<< HEAD
-                    m_osl_bssrdf->on_frame_begin(project, parent, abort_switch);
-                }
-=======
->>>>>>> 002b2fac
 
                 if (m_render_data.m_shader_group->has_emission())
                     m_render_data.m_edf = m_osl_edf.get();
-<<<<<<< HEAD
-                    m_osl_edf->on_frame_begin(project, parent, abort_switch);
-                }
-=======
->>>>>>> 002b2fac
             }
 
             return true;
@@ -148,21 +133,9 @@
             const Project&          project,
             const BaseGroup*        parent) APPLESEED_OVERRIDE
         {
-<<<<<<< HEAD
-            if (m_render_data.m_shader_group &&
-                m_render_data.m_shader_group->has_emission())
-                m_osl_edf->on_frame_end(project, parent);
-
-            if (m_render_data.m_shader_group &&
-                m_render_data.m_shader_group->has_subsurface())
-                m_osl_bssrdf->on_frame_end(project, parent);
-
+            m_osl_edf->on_frame_end(project, parent);
+            m_osl_bssrdf->on_frame_end(project, parent);
             m_osl_bsdf->on_frame_end(project, parent);
-=======
-            m_osl_bsdf->on_frame_end(project, assembly);
-            m_osl_bssrdf->on_frame_end(project, assembly);
-            m_osl_edf->on_frame_end(project, assembly);
->>>>>>> 002b2fac
 
             Material::on_frame_end(project, parent);
         }
