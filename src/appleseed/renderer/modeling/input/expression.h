

//
// This source file is part of appleseed.
// Visit http://appleseedhq.net/ for additional information and resources.
//
// This software is released under the MIT license.
//
// Copyright (c) 2010-2013 Francois Beaune, Jupiter Jazz Limited
// Copyright (c) 2014 Francois Beaune, The appleseedhq Organization
//
// Permission is hereby granted, free of charge, to any person obtaining a copy
// of this software and associated documentation files (the "Software"), to deal
// in the Software without restriction, including without limitation the rights
// to use, copy, modify, merge, publish, distribute, sublicense, and/or sell
// copies of the Software, and to permit persons to whom the Software is
// furnished to do so, subject to the following conditions:
//
// The above copyright notice and this permission notice shall be included in
// all copies or substantial portions of the Software.
//
// THE SOFTWARE IS PROVIDED "AS IS", WITHOUT WARRANTY OF ANY KIND, EXPRESS OR
// IMPLIED, INCLUDING BUT NOT LIMITED TO THE WARRANTIES OF MERCHANTABILITY,
// FITNESS FOR A PARTICULAR PURPOSE AND NONINFRINGEMENT. IN NO EVENT SHALL THE
// AUTHORS OR COPYRIGHT HOLDERS BE LIABLE FOR ANY CLAIM, DAMAGES OR OTHER
// LIABILITY, WHETHER IN AN ACTION OF CONTRACT, TORT OR OTHERWISE, ARISING FROM,
// OUT OF OR IN CONNECTION WITH THE SOFTWARE OR THE USE OR OTHER DEALINGS IN
// THE SOFTWARE.
//

#ifndef APPLESEED_RENDERER_MODELING_INPUT_EXPRESSION_H
#define APPLESEED_RENDERER_MODELING_INPUT_EXPRESSION_H

// appleseed.renderer headers.
#include "renderer/global/globaltypes.h"

// appleseed.foundation headers.
#include "foundation/image/color.h"
#include "foundation/platform/compiler.h"
#include "foundation/platform/types.h"
#include "foundation/core/concepts/noncopyable.h"

// SeExpr headers
#include "SeExpression.h"

// Forward declarations.
namespace renderer { class ShadingPoint; }

namespace renderer
{

//
// Expression.
//

class DLLSYMBOL Expression
{
  public:
    // Constructor.
    Expression();

    // Constructor.
    explicit Expression(const char* expr, bool is_vector = true);

    // Destructor.
    ~Expression();

    // Copy constructor.
    Expression(const Expression& other);

    // Assignment.
    Expression& operator=(const Expression& other);

    void swap(Expression& other);

    void set_expression(const char* expr, bool is_vector = true);

    bool syntax_ok() const;

<<<<<<< HEAD
    foundation::Color3d evaluate(const ShadingPoint& shading_point) const;

=======
>>>>>>> c22c8e13
  private:
    struct Impl;
    Impl *impl;
};

}       // namespace renderer

#endif  // !APPLESEED_RENDERER_MODELING_INPUT_EXPRESSION_H<|MERGE_RESOLUTION|>--- conflicted
+++ resolved
@@ -58,7 +58,7 @@
   public:
     // Constructor.
     Expression();
-
+    
     // Constructor.
     explicit Expression(const char* expr, bool is_vector = true);
 
@@ -77,11 +77,8 @@
 
     bool syntax_ok() const;
 
-<<<<<<< HEAD
     foundation::Color3d evaluate(const ShadingPoint& shading_point) const;
 
-=======
->>>>>>> c22c8e13
   private:
     struct Impl;
     Impl *impl;
