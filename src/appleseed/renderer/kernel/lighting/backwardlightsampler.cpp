
//
// This source file is part of appleseed.
// Visit http://appleseedhq.net/ for additional information and resources.
//
// This software is released under the MIT license.
//
// Copyright (c) 2010-2013 Francois Beaune, Jupiter Jazz Limited
// Copyright (c) 2014-2017 Francois Beaune, The appleseedhq Organization
//
// Permission is hereby granted, free of charge, to any person obtaining a copy
// of this software and associated documentation files (the "Software"), to deal
// in the Software without restriction, including without limitation the rights
// to use, copy, modify, merge, publish, distribute, sublicense, and/or sell
// copies of the Software, and to permit persons to whom the Software is
// furnished to do so, subject to the following conditions:
//
// The above copyright notice and this permission notice shall be included in
// all copies or substantial portions of the Software.
//
// THE SOFTWARE IS PROVIDED "AS IS", WITHOUT WARRANTY OF ANY KIND, EXPRESS OR
// IMPLIED, INCLUDING BUT NOT LIMITED TO THE WARRANTIES OF MERCHANTABILITY,
// FITNESS FOR A PARTICULAR PURPOSE AND NONINFRINGEMENT. IN NO EVENT SHALL THE
// AUTHORS OR COPYRIGHT HOLDERS BE LIABLE FOR ANY CLAIM, DAMAGES OR OTHER
// LIABILITY, WHETHER IN AN ACTION OF CONTRACT, TORT OR OTHERWISE, ARISING FROM,
// OUT OF OR IN CONNECTION WITH THE SOFTWARE OR THE USE OR OTHER DEALINGS IN
// THE SOFTWARE.
//

// Interface header.
#include "backwardlightsampler.h"

// appleseed.renderer headers.
#include "renderer/global/globallogger.h"
#include "renderer/global/globaltypes.h"
#include "renderer/kernel/intersection/intersector.h"
#include "renderer/kernel/shading/shadingpoint.h"
#include "renderer/modeling/edf/edf.h"
#include "renderer/modeling/light/light.h"
#include "renderer/modeling/object/iregion.h"
#include "renderer/modeling/scene/scene.h"
#include "renderer/modeling/shadergroup/shadergroup.h"
#include "renderer/utility/triangle.h"

// appleseed.foundation headers.
#include "foundation/math/sampling/mappings.h"

// Standard headers.
#include <cassert>
#include <string>

using namespace foundation;
using namespace std;

namespace renderer
{

//
// BackwardLightSampler class implementation.
//

BackwardLightSampler::BackwardLightSampler(
    const Scene&                        scene,
    const ParamArray&                   params)
  : m_params(params)
  , m_emitting_triangle_hash_table(m_triangle_key_hasher)
{
    // Read which sampling algorithm should the sampler use.
    m_use_light_tree = params.get_optional<string>("algorithm", "cdf") == "lighttree";
    
    RENDERER_LOG_INFO("collecting light emitters...");

    // Collect all non-physical lights and separate them according to their
    // compatibility with the LightTree.
    collect_non_physical_lights(scene.assembly_instances(), TransformSequence());
    m_non_physical_light_count = m_non_physical_lights.size();

    // Collect all light-emitting triangles.
    collect_emitting_triangles(
        scene.assembly_instances(),
        TransformSequence());

    // Build the hash table of emitting triangles.
    build_emitting_triangle_hash_table();

    // Prepare the CDFs for sampling.
    if (m_non_physical_lights_cdf.valid())
        m_non_physical_lights_cdf.prepare();
    
    // Build the light tree.
    m_light_tree_light_count = m_use_light_tree
        ? m_light_tree.build(m_light_tree_lights, m_emitting_triangles)
        : 0;

    if (!m_use_light_tree)
    {
        if (m_emitting_triangles_cdf.valid())
            m_emitting_triangles_cdf.prepare();
   
        // Store the triangle probability densities into the emitting triangles.
        const size_t emitting_triangle_count = m_emitting_triangles.size();
        for (size_t i = 0; i < emitting_triangle_count; ++i)
            m_emitting_triangles[i].m_triangle_prob = m_emitting_triangles_cdf[i].second;
    }

    RENDERER_LOG_INFO(
        "found %s %s, %s %s, %s emitting %s.",
        pretty_int(m_non_physical_light_count).c_str(),
        plural(m_non_physical_light_count, "non-physical light").c_str(),
        pretty_int(m_light_tree_light_count).c_str(),
        plural(m_light_tree_light_count, "light-tree compatible light").c_str(),
        pretty_int(m_emitting_triangles.size()).c_str(),
        plural(m_emitting_triangles.size(), "triangle").c_str());
}

void BackwardLightSampler::collect_non_physical_lights(
    const AssemblyInstanceContainer&    assembly_instances,
    const TransformSequence&            parent_transform_seq)
{
    for (const_each<AssemblyInstanceContainer> i = assembly_instances; i; ++i)
    {
        // Retrieve the assembly instance.
        const AssemblyInstance& assembly_instance = *i;

        // Retrieve the assembly.
        const Assembly& assembly = assembly_instance.get_assembly();

        // Compute the cumulated transform sequence of this assembly instance.
        TransformSequence cumulated_transform_seq =
            assembly_instance.transform_sequence() * parent_transform_seq;
        cumulated_transform_seq.prepare();

        // Recurse into child assembly instances.
        collect_non_physical_lights(
            assembly.assembly_instances(),
            cumulated_transform_seq);

        // Collect lights from this assembly.
        collect_non_physical_lights(
            assembly,
            cumulated_transform_seq);
    }
}

void BackwardLightSampler::collect_non_physical_lights(
    const Assembly&                     assembly,
    const TransformSequence&            transform_sequence)
{
    for (const_each<LightContainer> i = assembly.lights(); i; ++i)
    {
        // Retrieve the light.
        const Light& light = *i;

        NonPhysicalLightInfo light_info;
        light_info.m_transform_sequence = transform_sequence;
        light_info.m_light = &light;

        if (m_use_light_tree &&
            ((light.get_flags() & Light::LightTreeCompatible) != 0))
        {
            // Copy the light into the light vector.
            m_light_tree_lights.push_back(light_info);
        }
        else
        {
            // Copy the light into the light vector.
            const size_t light_index = m_non_physical_lights.size();
            m_non_physical_lights.push_back(light_info);

            // Insert the light into the CDF.
            // todo: compute importance.
            float importance = 1.0f;
            importance *= light.get_uncached_importance_multiplier();
            m_non_physical_lights_cdf.insert(light_index, importance);
        }
    }
}

void BackwardLightSampler::collect_emitting_triangles(
    const AssemblyInstanceContainer&    assembly_instances,
    const TransformSequence&            parent_transform_seq)
{
    for (const_each<AssemblyInstanceContainer> i = assembly_instances; i; ++i)
    {
        // Retrieve the assembly instance.
        const AssemblyInstance& assembly_instance = *i;

        // Retrieve the assembly.
        const Assembly& assembly = assembly_instance.get_assembly();

        // Compute the cumulated transform sequence of this assembly instance.
        TransformSequence cumulated_transform_seq =
            assembly_instance.transform_sequence() * parent_transform_seq;
        cumulated_transform_seq.prepare();

        // Recurse into child assembly instances.
        collect_emitting_triangles(
            assembly.assembly_instances(),
            cumulated_transform_seq);

        // Collect emitting triangles from this assembly instance.
        collect_emitting_triangles(
            assembly,
            assembly_instance,
            cumulated_transform_seq);
    }
}

void BackwardLightSampler::collect_emitting_triangles(
    const Assembly&                     assembly,
    const AssemblyInstance&             assembly_instance,
    const TransformSequence&            transform_sequence)
{
    // Loop over the object instances of the assembly.
    const size_t object_instance_count = assembly.object_instances().size();
    for (size_t object_instance_index = 0; object_instance_index < object_instance_count; ++object_instance_index)
    {
        // Retrieve the object instance.
        const ObjectInstance* object_instance = assembly.object_instances().get_by_index(object_instance_index);

        // Retrieve the materials of the object instance.
        const MaterialArray& front_materials = object_instance->get_front_materials();
        const MaterialArray& back_materials = object_instance->get_back_materials();

        // Skip object instances without light-emitting materials.
        if (!has_emitting_materials(front_materials) && !has_emitting_materials(back_materials))
            continue;

        double object_area = 0.0;

        // Compute the object space to world space transformation.
        // todo: add support for moving light-emitters.
        const Transformd& object_instance_transform = object_instance->get_transform();
        const Transformd& assembly_instance_transform = transform_sequence.get_earliest_transform();
        const Transformd global_transform = assembly_instance_transform * object_instance_transform;

        // Retrieve the object.
        Object& object = object_instance->get_object();

        // Retrieve the region kit of the object.
        Access<RegionKit> region_kit(&object.get_region_kit());

        // Loop over the regions of the object.
        const size_t region_count = region_kit->size();
        for (size_t region_index = 0; region_index < region_count; ++region_index)
        {
            // Retrieve the region.
            const IRegion* region = (*region_kit)[region_index];

            // Retrieve the tessellation of the region.
            Access<StaticTriangleTess> tess(&region->get_static_triangle_tess());

            // Loop over the triangles of the region.
            const size_t triangle_count = tess->m_primitives.size();
            for (size_t triangle_index = 0; triangle_index < triangle_count; ++triangle_index)
            {
                // Fetch the triangle.
                const Triangle& triangle = tess->m_primitives[triangle_index];

                // Skip triangles without a material.
                if (triangle.m_pa == Triangle::None)
                    continue;

                // Fetch the materials assigned to this triangle.
                const size_t pa_index = static_cast<size_t>(triangle.m_pa);
                const Material* front_material =
                    pa_index < front_materials.size() ? front_materials[pa_index] : 0;
                const Material* back_material =
                    pa_index < back_materials.size() ? back_materials[pa_index] : 0;

                // Skip triangles that don't emit light.
                if ((front_material == 0 || front_material->has_emission() == false) &&
                    (back_material == 0 || back_material->has_emission() == false))
                    continue;

                // Retrieve object instance space vertices of the triangle.
                const GVector3& v0_os = tess->m_vertices[triangle.m_v0];
                const GVector3& v1_os = tess->m_vertices[triangle.m_v1];
                const GVector3& v2_os = tess->m_vertices[triangle.m_v2];

                // Transform triangle vertices to assembly space.
                const GVector3 v0_as = object_instance_transform.point_to_parent(v0_os);
                const GVector3 v1_as = object_instance_transform.point_to_parent(v1_os);
                const GVector3 v2_as = object_instance_transform.point_to_parent(v2_os);

                // Compute the support plane of the hit triangle in assembly space.
                const GTriangleType triangle_geometry(v0_as, v1_as, v2_as);
                TriangleSupportPlaneType triangle_support_plane;
                triangle_support_plane.initialize(TriangleType(triangle_geometry));

                // Transform triangle vertices to world space.
                const Vector3d v0(assembly_instance_transform.point_to_parent(v0_as));
                const Vector3d v1(assembly_instance_transform.point_to_parent(v1_as));
                const Vector3d v2(assembly_instance_transform.point_to_parent(v2_as));

                // Compute the geometric normal to the triangle and the area of the triangle.
                Vector3d geometric_normal = compute_triangle_normal(v0, v1, v2);
                const double geometric_normal_norm = norm(geometric_normal);
                if (geometric_normal_norm == 0.0)
                    continue;
                const double rcp_geometric_normal_norm = 1.0 / geometric_normal_norm;
                const double rcp_area = 2.0 * rcp_geometric_normal_norm;
                const double area = 0.5 * geometric_normal_norm;
                geometric_normal *= rcp_geometric_normal_norm;
                assert(is_normalized(geometric_normal));

                // Retrieve object instance space vertex normals.
                Vector3d n0_os, n1_os, n2_os;

                if (triangle.m_n0 != Triangle::None &&
                    triangle.m_n1 != Triangle::None &&
                    triangle.m_n2 != Triangle::None)
                {
                    n0_os = Vector3d(tess->m_vertex_normals[triangle.m_n0]);
                    n1_os = Vector3d(tess->m_vertex_normals[triangle.m_n1]);
                    n2_os = Vector3d(tess->m_vertex_normals[triangle.m_n2]);
                }
                else
                    n0_os = n1_os = n2_os = geometric_normal;

                // Transform vertex normals to world space.
                const Vector3d n0(normalize(global_transform.normal_to_parent(n0_os)));
                const Vector3d n1(normalize(global_transform.normal_to_parent(n1_os)));
                const Vector3d n2(normalize(global_transform.normal_to_parent(n2_os)));

                for (size_t side = 0; side < 2; ++side)
                {
                    // Retrieve the material; skip sides without a material or without emission.
                    const Material* material = side == 0 ? front_material : back_material;
                    if (material == 0 || material->has_emission() == false)
                        continue;

                    // Accumulate the object area for OSL shaders.
                    object_area += area;

                    // Create a light-emitting triangle.
                    EmittingTriangle emitting_triangle;
                    emitting_triangle.m_assembly_instance = &assembly_instance;
                    emitting_triangle.m_object_instance_index = object_instance_index;
                    emitting_triangle.m_region_index = region_index;
                    emitting_triangle.m_triangle_index = triangle_index;
                    emitting_triangle.m_v0 = v0;
                    emitting_triangle.m_v1 = v1;
                    emitting_triangle.m_v2 = v2;
                    emitting_triangle.m_n0 = side == 0 ? n0 : -n0;
                    emitting_triangle.m_n1 = side == 0 ? n1 : -n1;
                    emitting_triangle.m_n2 = side == 0 ? n2 : -n2;
                    emitting_triangle.m_geometric_normal = side == 0 ? geometric_normal : -geometric_normal;
                    emitting_triangle.m_triangle_support_plane = triangle_support_plane;
                    emitting_triangle.m_area = static_cast<float>(area);
                    emitting_triangle.m_rcp_area = static_cast<float>(rcp_area);
                    emitting_triangle.m_triangle_prob = 0.0f;   // will be initialized once the emitting triangle CDF is built
                    emitting_triangle.m_material = material;

                    const size_t emitting_triangle_index = m_emitting_triangles.size();
                    
                    // Store the light-emitting triangle.
                    m_emitting_triangles.push_back(emitting_triangle);

                    // When using the CDF, insert the light-emitting triangle into the CDF.
                    if (!m_use_light_tree)
                    {
                        // Retrieve the EDF and get the importance multiplier.
                        float importance_multiplier = 1.0f;
                        if (const EDF* edf = material->get_uncached_edf())
                            importance_multiplier = edf->get_uncached_importance_multiplier();
                        
                        // Compute the probability density of this triangle.
                        const float triangle_importance = m_params.m_importance_sampling ? static_cast<float>(area) : 1.0f;
                        const float triangle_prob = triangle_importance * importance_multiplier;

                        // Insert the light-emitting triangle into the CDF.
                        m_emitting_triangles_cdf.insert(emitting_triangle_index, triangle_prob);
                    }
                }
            }
        }

        store_object_area_in_shadergroups(
            &assembly_instance,
            object_instance,
            static_cast<float>(object_area),
            front_materials);

        store_object_area_in_shadergroups(
            &assembly_instance,
            object_instance,
            static_cast<float>(object_area),
            back_materials);
    }
}

void BackwardLightSampler::build_emitting_triangle_hash_table()
{
    const size_t emitting_triangle_count = m_emitting_triangles.size();

    m_emitting_triangle_hash_table.resize(
        emitting_triangle_count > 0 ? next_pow2(emitting_triangle_count) : 0);

    for (size_t i = 0; i < emitting_triangle_count; ++i)
    {
        const EmittingTriangle& emitting_triangle = m_emitting_triangles[i];

        const EmittingTriangleKey emitting_triangle_key(
            emitting_triangle.m_assembly_instance->get_uid(),
            emitting_triangle.m_object_instance_index,
            emitting_triangle.m_region_index,
            emitting_triangle.m_triangle_index);

        m_emitting_triangle_hash_table.insert(emitting_triangle_key, &emitting_triangle);
    }
}

void BackwardLightSampler::sample_non_physical_lights(
    const ShadingRay::Time&             time,
    const Vector3f&                     s,
    LightSample&                        light_sample) const
{
    assert(m_non_physical_lights_cdf.valid());

    const EmitterCDF::ItemWeightPair result = m_non_physical_lights_cdf.sample(s[0]);
    const size_t light_index = result.first;
    const float light_prob = result.second;

    light_sample.m_triangle = 0;
    sample_non_physical_light(
        time,
        light_index,
        light_prob,
        light_sample);

    assert(light_sample.m_light);
    assert(light_sample.m_probability > 0.0f);
}

void BackwardLightSampler::sample_lightset(
    const ShadingRay::Time&             time,
    const Vector3f&                     s,
    const ShadingPoint&                 shading_point,
    LightSample&                        light_sample) const
{
    if (m_use_light_tree)
    {
        sample_light_tree_lights(
            time,
            s,
            shading_point,
            light_sample);
    }
    else
    {
        // Use CDF based sampling.
        sample_emitting_triangles(
            time,
            s,
            light_sample);
    }
}

void BackwardLightSampler::sample_light_tree_lights(
    const ShadingRay::Time&             time,
    const Vector3f&                     s,
    const ShadingPoint&                 shading_point,
    LightSample&                        light_sample) const
{
    assert(has_light_tree_lights());

    int light_type;
    size_t light_index;
    float light_prob;
    m_light_tree.sample(
        shading_point.get_point(),
        s[0],
        light_type,
        light_index,
        light_prob);

    sample_light_tree_light(
        time,
        Vector2f(s[1], s[2]),
        light_type,
        light_index,
        light_prob,
        light_sample);

    assert(light_sample.m_light || light_sample.m_triangle);
    assert(light_sample.m_probability > 0.0f);
}

void BackwardLightSampler::sample_emitting_triangles(
    const ShadingRay::Time&             time,
    const Vector3f&                     s,
    LightSample&                        light_sample) const
{
    assert(m_emitting_triangles_cdf.valid());

    const EmitterCDF::ItemWeightPair result = m_emitting_triangles_cdf.sample(s[0]);
    const size_t emitter_index = result.first;
    const float emitter_prob = result.second;

    light_sample.m_light = 0;
    sample_emitting_triangle(
        time,
        Vector2f(s[1], s[2]),
        emitter_index,
        emitter_prob,
        light_sample);

    assert(light_sample.m_triangle);
    assert(light_sample.m_probability > 0.0f);
}

void BackwardLightSampler::sample(
    const ShadingRay::Time&             time,
    const Vector3f&                     s,
    const ShadingPoint&                 shading_point,
    LightSample&                        light_sample) const
{
    // Mark different light groups.
<<<<<<< HEAD
    const size_t LightGroupNonPhysicalCdf = 0;
    const size_t LightGroupLightTree = 1;
=======
    const size_t LightGroupNonPhysicalCdf       = 0;
    const size_t LightGroupLightTree            = 1;
    const size_t LightGroupEmittingTriangleCdf  = 2;
>>>>>>> cea62b8e

    // There can be top most 2 candidates groups at once because it will either
    // be LightTree or EmittingTriangleCdf group.
    size_t candidate_groups[2];
    size_t candidate_group_count = 0;

    // Check for existence of each light group and record it.
    if (m_non_physical_lights_cdf.valid())
        candidate_groups[candidate_group_count++] = LightGroupNonPhysicalCdf;
    if (m_light_tree.is_built())
<<<<<<< HEAD
        candidate_groups[candidate_group_count++] = LightGroupLightTree;
=======
        candidate_groups[candidate_groups_count++] = LightGroupLightTree;
    if (m_emitting_triangles_cdf.valid())
        candidate_groups[candidate_groups_count++] = LightGroupEmittingTriangleCdf;
>>>>>>> cea62b8e

    // At least one light group must be present.
    assert(candidate_group_count > 0);

    // Randomly select one of the group which will be sampled.
    const size_t selected_index = truncate<size_t>(s[0] * candidate_group_count);
    const size_t selected_type  = candidate_groups[selected_index];

    // Avoid bias propagation by expanding the chosen interval back to [0,1].
    const float probability_interval_shift =
        (s[0] - static_cast<float>(selected_index) / candidate_group_count) * candidate_group_count;

    switch (selected_type)
    {
<<<<<<< HEAD
      case LightGroupNonPhysicalCdf:
        sample_non_physical_lights(
            time,
            Vector3f(probability_interval_shift, s[1], s[2]),
            light_sample);
        break;

      case LightGroupLightTree:
        sample_light_tree_lights(
            time,
            Vector3f(probability_interval_shift, s[1], s[2]),
            shading_point,
            light_sample);
        break;

      default:
        assert(!"unexpected candidate light type tag");
=======
        case LightGroupNonPhysicalCdf:
            sample_non_physical_lights(
                time,
                Vector3f(probability_interval_shift, s[1], s[2]),
                light_sample);
            break;
        case LightGroupLightTree:
            sample_light_tree_lights(
                time,
                Vector3f(probability_interval_shift, s[1], s[2]),
                shading_point,
                light_sample);
            break;
        case LightGroupEmittingTriangleCdf:
            sample_emitting_triangles(
                time,
                Vector3f(probability_interval_shift, s[1], s[2]),
                light_sample);
            break;
        default:
            assert(!"unexpected candidate light type tag");
>>>>>>> cea62b8e
    }

    light_sample.m_probability /= candidate_group_count;
}

float BackwardLightSampler::evaluate_pdf(const ShadingPoint& shading_point) const
{
    assert(shading_point.is_triangle_primitive());

    const EmittingTriangleKey triangle_key(
        shading_point.get_assembly_instance().get_uid(),
        shading_point.get_object_instance_index(),
        shading_point.get_region_index(),
        shading_point.get_primitive_index());

    const EmittingTriangle* triangle = m_emitting_triangle_hash_table.get(triangle_key);

<<<<<<< HEAD
    const float triangle_probability =
        m_light_tree.evaluate_node_pdf(
            shading_point.get_point(),
            triangle->m_light_tree_node_index);

    return triangle_probability * triangle->m_rcp_area;
=======
    if (m_use_light_tree)
    {
        // Traverse the tree and update triangle_prob.
        float triangle_probability;
        m_light_tree.calculate_light_probability(
            shading_point.get_point(),
            triangle->m_light_tree_node_index,
            triangle_probability);

        return triangle_probability * triangle->m_rcp_area;
    }
    else
        return triangle->m_triangle_prob * triangle->m_rcp_area;
>>>>>>> cea62b8e
}

void BackwardLightSampler::sample_light_tree_light(
    const ShadingRay::Time&             time,
    const Vector2f&                     s,
    const int                           light_type,
    const size_t                        light_index,
    const float                         light_prob,
    LightSample&                        light_sample) const
{
    if (light_type == LightSource::NonPhysicalLightType)
    {
        // Fetch the light.
        const NonPhysicalLightInfo& light_info = m_light_tree_lights[light_index];
        light_sample.m_light = light_info.m_light;
    
        // Evaluate and store the transform of the light.
        light_sample.m_light_transform =
              light_info.m_light->get_transform()
            * light_info.m_transform_sequence.evaluate(time.m_absolute);
    
        // Store the probability density of this light.
        light_sample.m_probability = light_prob;
    }
    else
    {
        assert(light_type == LightSource::EmittingTriangleType);
        sample_emitting_triangle(time, s, light_index, light_prob, light_sample);
    }
}

void BackwardLightSampler::sample_non_physical_light(
    const ShadingRay::Time&             time,
    const size_t                        light_index,
    const float                         light_prob,
    LightSample&                        light_sample) const
{
    // Fetch the light.
    const NonPhysicalLightInfo& light_info = m_non_physical_lights[light_index];
    light_sample.m_light = light_info.m_light;

    // Evaluate and store the transform of the light.
    light_sample.m_light_transform =
          light_info.m_light->get_transform()
        * light_info.m_transform_sequence.evaluate(time.m_absolute);

    // Store the probability density of this light.
    light_sample.m_probability = light_prob;
}

void BackwardLightSampler::sample_emitting_triangle(
    const ShadingRay::Time&             time,
    const Vector2f&                     s,
    const size_t                        triangle_index,
    const float                         triangle_prob,
    LightSample&                        light_sample) const
{
    // Fetch the emitting triangle.
    const EmittingTriangle& emitting_triangle = m_emitting_triangles[triangle_index];

    // Store a pointer to the emitting triangle.
    light_sample.m_triangle = &emitting_triangle;

    // Uniformly sample the surface of the triangle.
    const Vector3d bary = sample_triangle_uniform(Vector2d(s));

    // Set the barycentric coordinates.
    light_sample.m_bary[0] = static_cast<float>(bary[0]);
    light_sample.m_bary[1] = static_cast<float>(bary[1]);

    // Compute the world space position of the sample.
    light_sample.m_point =
          bary[0] * emitting_triangle.m_v0
        + bary[1] * emitting_triangle.m_v1
        + bary[2] * emitting_triangle.m_v2;

    // Compute the world space shading normal at the position of the sample.
    light_sample.m_shading_normal =
          bary[0] * emitting_triangle.m_n0
        + bary[1] * emitting_triangle.m_n1
        + bary[2] * emitting_triangle.m_n2;
    light_sample.m_shading_normal = normalize(light_sample.m_shading_normal);

    // Set the world space geometric normal.
    light_sample.m_geometric_normal = emitting_triangle.m_geometric_normal;

    // Compute the probability density of this sample.
    light_sample.m_probability = triangle_prob * emitting_triangle.m_rcp_area;
}

void BackwardLightSampler::store_object_area_in_shadergroups(
    const AssemblyInstance*             assembly_instance,
    const ObjectInstance*               object_instance,
    const float                         object_area,
    const MaterialArray&                materials)
{
    for (size_t i = 0, e = materials.size(); i < e; ++i)
    {
        if (const Material* m = materials[i])
        {
            if (const ShaderGroup* sg = m->get_uncached_osl_surface())
            {
                if (sg->has_emission())
                    sg->set_surface_area(assembly_instance, object_instance, object_area);
            }
        }
    }
}

Dictionary BackwardLightSampler::get_params_metadata()
{
    Dictionary metadata;
    
    metadata.insert(
        "algorithm",
        Dictionary()
            .insert("type", "enum")
            .insert("values", "cdf|lighttree")
            .insert("default", "cdf")
            .insert("label", "Light Sampler")
            .insert("help", "Light sampling algoritm")
            .insert(
                "options",
                Dictionary()
                    .insert(
                        "cdf",
                        Dictionary()
                            .insert("label", "CDF")
                            .insert("help", "Cumulative Distribution Function"))
                    .insert(
                        "lighttree",
                        Dictionary()
                            .insert("label", "Light Tree")
                            .insert("help", "Light Stored Into BVH Tree"))));

    return metadata;
}


//
// BackwardLightSampler::Parameters class implementation.
//

BackwardLightSampler::Parameters::Parameters(const ParamArray& params)
  : m_importance_sampling(params.get_optional<bool>("enable_importance_sampling", false))
{
}

}   // namespace renderer<|MERGE_RESOLUTION|>--- conflicted
+++ resolved
@@ -517,14 +517,9 @@
     LightSample&                        light_sample) const
 {
     // Mark different light groups.
-<<<<<<< HEAD
     const size_t LightGroupNonPhysicalCdf = 0;
     const size_t LightGroupLightTree = 1;
-=======
-    const size_t LightGroupNonPhysicalCdf       = 0;
-    const size_t LightGroupLightTree            = 1;
-    const size_t LightGroupEmittingTriangleCdf  = 2;
->>>>>>> cea62b8e
+    const size_t LightGroupEmittingTriangleCdf = 2;
 
     // There can be top most 2 candidates groups at once because it will either
     // be LightTree or EmittingTriangleCdf group.
@@ -535,13 +530,9 @@
     if (m_non_physical_lights_cdf.valid())
         candidate_groups[candidate_group_count++] = LightGroupNonPhysicalCdf;
     if (m_light_tree.is_built())
-<<<<<<< HEAD
         candidate_groups[candidate_group_count++] = LightGroupLightTree;
-=======
-        candidate_groups[candidate_groups_count++] = LightGroupLightTree;
     if (m_emitting_triangles_cdf.valid())
-        candidate_groups[candidate_groups_count++] = LightGroupEmittingTriangleCdf;
->>>>>>> cea62b8e
+        candidate_groups[candidate_group_count++] = LightGroupEmittingTriangleCdf;
 
     // At least one light group must be present.
     assert(candidate_group_count > 0);
@@ -556,7 +547,6 @@
 
     switch (selected_type)
     {
-<<<<<<< HEAD
       case LightGroupNonPhysicalCdf:
         sample_non_physical_lights(
             time,
@@ -572,31 +562,15 @@
             light_sample);
         break;
 
+      case LightGroupEmittingTriangleCdf:
+          sample_emitting_triangles(
+              time,
+              Vector3f(probability_interval_shift, s[1], s[2]),
+              light_sample);
+          break;
+
       default:
-        assert(!"unexpected candidate light type tag");
-=======
-        case LightGroupNonPhysicalCdf:
-            sample_non_physical_lights(
-                time,
-                Vector3f(probability_interval_shift, s[1], s[2]),
-                light_sample);
-            break;
-        case LightGroupLightTree:
-            sample_light_tree_lights(
-                time,
-                Vector3f(probability_interval_shift, s[1], s[2]),
-                shading_point,
-                light_sample);
-            break;
-        case LightGroupEmittingTriangleCdf:
-            sample_emitting_triangles(
-                time,
-                Vector3f(probability_interval_shift, s[1], s[2]),
-                light_sample);
-            break;
-        default:
-            assert(!"unexpected candidate light type tag");
->>>>>>> cea62b8e
+        assert(!"Unexpected candidate light type tag.");
     }
 
     light_sample.m_probability /= candidate_group_count;
@@ -614,28 +588,17 @@
 
     const EmittingTriangle* triangle = m_emitting_triangle_hash_table.get(triangle_key);
 
-<<<<<<< HEAD
-    const float triangle_probability =
-        m_light_tree.evaluate_node_pdf(
-            shading_point.get_point(),
-            triangle->m_light_tree_node_index);
-
-    return triangle_probability * triangle->m_rcp_area;
-=======
     if (m_use_light_tree)
     {
-        // Traverse the tree and update triangle_prob.
-        float triangle_probability;
-        m_light_tree.calculate_light_probability(
-            shading_point.get_point(),
-            triangle->m_light_tree_node_index,
-            triangle_probability);
+        const float triangle_probability =
+            m_light_tree.calculate_light_probability(
+                shading_point.get_point(),
+                triangle->m_light_tree_node_index);
 
         return triangle_probability * triangle->m_rcp_area;
     }
     else
         return triangle->m_triangle_prob * triangle->m_rcp_area;
->>>>>>> cea62b8e
 }
 
 void BackwardLightSampler::sample_light_tree_light(
